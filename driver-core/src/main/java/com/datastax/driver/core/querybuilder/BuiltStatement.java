/*
 *      Copyright (C) 2012 DataStax Inc.
 *
 *   Licensed under the Apache License, Version 2.0 (the "License");
 *   you may not use this file except in compliance with the License.
 *   You may obtain a copy of the License at
 *
 *      http://www.apache.org/licenses/LICENSE-2.0
 *
 *   Unless required by applicable law or agreed to in writing, software
 *   distributed under the License is distributed on an "AS IS" BASIS,
 *   WITHOUT WARRANTIES OR CONDITIONS OF ANY KIND, either express or implied.
 *   See the License for the specific language governing permissions and
 *   limitations under the License.
 */
package com.datastax.driver.core.querybuilder;

import java.nio.ByteBuffer;
import java.util.ArrayList;
import java.util.List;

import com.datastax.driver.core.ColumnMetadata;
import com.datastax.driver.core.ConsistencyLevel;
import com.datastax.driver.core.RegularStatement;
import com.datastax.driver.core.Statement;
import com.datastax.driver.core.TableMetadata;
import com.datastax.driver.core.policies.RetryPolicy;

abstract class BuiltStatement extends RegularStatement {

    private final List<ColumnMetadata> partitionKey;
    private final ByteBuffer[] routingKey;
    final String keyspace;

    private boolean dirty;
    private String cache;
    private ByteBuffer[] values;

    Boolean isCounterOp;

    // Whether the user has inputed bind markers. If that's the case, we never generate values as
    // it means the user meant for the statement to be prepared and we shouldn't add our own markers.
    boolean hasBindMarkers;
    private boolean forceNoValues;

    BuiltStatement(String keyspace) {
        this.partitionKey = null;
        this.routingKey = null;
        this.keyspace = keyspace;
    }

    BuiltStatement(TableMetadata tableMetadata) {
        this.partitionKey = tableMetadata.getPartitionKey();
        this.routingKey = new ByteBuffer[tableMetadata.getPartitionKey().size()];
        this.keyspace = tableMetadata.getKeyspace().getName();
    }

    @Override
    public String getQueryString() {
        maybeRebuildCache();
        return cache;
    }

    private void maybeRebuildCache() {
        if (!dirty && cache != null)
            return;

        StringBuilder sb;
        values = null;

        if (hasBindMarkers || forceNoValues) {
            sb = buildQueryString(null);
        } else {
            List<ByteBuffer> l = new ArrayList<ByteBuffer>();
            sb = buildQueryString(l);
            if (!l.isEmpty())
                values = l.toArray(new ByteBuffer[l.size()]);
        }

        maybeAddSemicolon(sb);

        cache = sb.toString();
        dirty = false;
    }

    static StringBuilder maybeAddSemicolon(StringBuilder sb) {
        // Use the same test that String#trim() uses to determine
        // if a character is a whitespace character.
        int l = sb.length();
        while (l > 0 && sb.charAt(l - 1) <= ' ')
            l -= 1;
        if (l != sb.length())
            sb.setLength(l);

        if (l == 0 || sb.charAt(l - 1) != ';')
            sb.append(';');
        return sb;
    }

    abstract StringBuilder buildQueryString(List<ByteBuffer> variables);

    boolean isCounterOp() {
        return isCounterOp == null ? false : isCounterOp;
    }

    void setCounterOp(boolean isCounterOp) {
        this.isCounterOp = isCounterOp;
    }

    void checkForBindMarkers(Object value) {
        dirty = true;
        if (Utils.containsBindMarker(value))
            hasBindMarkers = true;
    }

    void checkForBindMarkers(Utils.Appendeable value) {
        dirty = true;
        if (value != null && value.containsBindMarker())
            hasBindMarkers = true;
    }

    // TODO: Correctly document the InvalidTypeException
    void maybeAddRoutingKey(String name, Object value) {
<<<<<<< HEAD
        if (routingKey == null || name == null || value instanceof BindMarker)
=======
        if (routingKey == null || name == null || value == null || value == QueryBuilder.BIND_MARKER)
>>>>>>> ad59b8ce
            return;

        for (int i = 0; i < partitionKey.size(); i++) {
            if (name.equals(partitionKey.get(i).getName()) && Utils.isRawValue(value)) {
                routingKey[i] = partitionKey.get(i).getType().parse(Utils.toRawString(value));
                return;
            }
        }
    }

    @Override
    public ByteBuffer getRoutingKey() {
        if (routingKey == null)
            return null;

        for (ByteBuffer bb : routingKey)
            if (bb == null)
                return null;

        return routingKey.length == 1
             ? routingKey[0]
             : compose(routingKey);
    }

    @Override
    public String getKeyspace() {
        return keyspace;
    }

    @Override
    public ByteBuffer[] getValues() {
        maybeRebuildCache();
        return values;
    }

    @Override
    public String toString() {
        if (forceNoValues)
            return getQueryString();

        return maybeAddSemicolon(buildQueryString(null)).toString();
    }

    /**
     * Allows to force this builder to not generate values (through its {@code getValues()} method).
     * <p>
     * By default and for performance reasons, the query builder will not
     * serialize all values provided to strings.  This means that the
     * {@link #getQueryString} may return a query string with bind markers
     * (where and when is at the discretion of the builder) and {@link #getValues}
     * will return the binary values for those markers. This method allows to force
     * the builder to not generate binary values but rather to serialize them
     * all in the query string. In practice, this means that if you call
     * {@code setForceNoValues(true)}, you are guarateed that {@code getValues()}
     * will return {@code null} and that the string returned by {@code getQueryString()}
     * will contain no other bind markers than the one inputed by the user.
     * <p>
     * Note that this method is mainly useful for debugging purpose. In general,
     * the default behavior should be the correct and most efficient one.
     *
     * @param forceNoValues whether or not this builder may generate values.
     * @return this statement.
     */
    public RegularStatement setForceNoValues(boolean forceNoValues) {
        this.forceNoValues = forceNoValues;
        this.dirty = true;
        return this;
    }

    // This is a duplicate of the one in SimpleStatement, but I don't want to expose this publicly so...
    static ByteBuffer compose(ByteBuffer... buffers) {
        int totalLength = 0;
        for (ByteBuffer bb : buffers)
            totalLength += 2 + bb.remaining() + 1;

        ByteBuffer out = ByteBuffer.allocate(totalLength);
        for (ByteBuffer buffer : buffers)
        {
            ByteBuffer bb = buffer.duplicate();
            putShortLength(out, bb.remaining());
            out.put(bb);
            out.put((byte) 0);
        }
        out.flip();
        return out;
    }

    private static void putShortLength(ByteBuffer bb, int length) {
        bb.put((byte) ((length >> 8) & 0xFF));
        bb.put((byte) (length & 0xFF));
    }

    /**
     * An utility class to create a BuiltStatement that encapsulate another one.
     */
    abstract static class ForwardingStatement<T extends BuiltStatement> extends BuiltStatement {

        T statement;

        ForwardingStatement(T statement) {
            super((String)null);
            this.statement = statement;
        }

        @Override
        public String getQueryString() {
            return statement.getQueryString();
        }

        @Override
        StringBuilder buildQueryString(List<ByteBuffer> values) {
            return statement.buildQueryString(values);
        }

        @Override
        public ByteBuffer getRoutingKey() {
            return statement.getRoutingKey();
        }

        @Override
        public String getKeyspace() {
            return statement.getKeyspace();
        }

        @Override
        boolean isCounterOp() {
            return statement.isCounterOp();
        }

        @Override
        public Statement setConsistencyLevel(ConsistencyLevel consistency) {
            statement.setConsistencyLevel(consistency);
            return this;
        }

        @Override
        public ConsistencyLevel getConsistencyLevel() {
            return statement.getConsistencyLevel();
        }

        @Override
        public Statement enableTracing() {
            statement.enableTracing();
            return this;
        }

        @Override
        public Statement disableTracing() {
            statement.disableTracing();
            return this;
        }

        @Override
        public boolean isTracing() {
            return statement.isTracing();
        }

        @Override
        public Statement setRetryPolicy(RetryPolicy policy) {
            statement.setRetryPolicy(policy);
            return this;
        }

        @Override
        public RetryPolicy getRetryPolicy() {
            return statement.getRetryPolicy();
        }

        @Override
        public ByteBuffer[] getValues() {
            return statement.getValues();
        }

        @Override
        void checkForBindMarkers(Object value) {
            statement.checkForBindMarkers(value);
        }

        @Override
        void checkForBindMarkers(Utils.Appendeable value) {
            statement.checkForBindMarkers(value);
        }

        @Override
        public String toString() {
            return statement.toString();
        }
    }
}<|MERGE_RESOLUTION|>--- conflicted
+++ resolved
@@ -121,11 +121,7 @@
 
     // TODO: Correctly document the InvalidTypeException
     void maybeAddRoutingKey(String name, Object value) {
-<<<<<<< HEAD
-        if (routingKey == null || name == null || value instanceof BindMarker)
-=======
-        if (routingKey == null || name == null || value == null || value == QueryBuilder.BIND_MARKER)
->>>>>>> ad59b8ce
+        if (routingKey == null || name == null || value == null || value instanceof BindMarker)
             return;
 
         for (int i = 0; i < partitionKey.size(); i++) {
