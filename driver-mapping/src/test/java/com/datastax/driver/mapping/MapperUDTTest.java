--- conflicted
+++ resolved
@@ -473,11 +473,7 @@
             manager.mapper(User.class);
             fail("Expected IllegalArgumentException");
         } catch (IllegalArgumentException e) {
-<<<<<<< HEAD
-            assertThat(e.getMessage()).isEqualTo("Table users does not exist in keyspace \"" + keyspace + "\"");
-=======
-            assertThat(e.getMessage()).isEqualTo("Table or materialized view users does not exist in keyspace " + keyspace);
->>>>>>> 2bc32e90
+            assertThat(e.getMessage()).isEqualTo("Table or materialized view users does not exist in keyspace \"" + keyspace + "\"");
         }
     }
 
