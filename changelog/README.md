## Changelog

<<<<<<< HEAD
### 3.5.0 (in progress)

- [improvement] JAVA-1735: Log driver version on first use.
=======
### 3.5.0 (In progress)

- [improvement] JAVA-1448: TokenAwarePolicy should respect child policy ordering.
- [bug] JAVA-1751: Include defaultTimestamp length in encodedSize for protocol version >= 3.
- [bug] JAVA-1770: Fix message size when using Custom Payload.
- [documentation] JAVA-1760: Add metrics documentation.
- [improvement] JAVA-1765: Update dependencies to latest patch versions.
- [improvement] JAVA-1752: Deprecate DowngradingConsistencyRetryPolicy.
>>>>>>> f5d44d3f


### 3.4.0

- [improvement] JAVA-1671: Remove unnecessary test on prepared statement metadata.
- [bug] JAVA-1694: Upgrade to jackson-databind 2.7.9.2 to address CVE-2015-15095.
- [documentation] JAVA-1685: Clarify recommendation on preparing SELECT *.
- [improvement] JAVA-1679: Improve error message on batch log write timeout.
- [improvement] JAVA-1672: Remove schema agreement check when repreparing on up.
- [improvement] JAVA-1677: Warn if auth is configured on the client but not the server.
- [new feature] JAVA-1651: Add NO_COMPACT startup option.
- [improvement] JAVA-1683: Add metrics to track writes to nodes.
- [new feature] JAVA-1229: Allow specifying the keyspace for individual queries.
- [improvement] JAVA-1682: Provide a way to record latencies for cancelled speculative executions.
- [improvement] JAVA-1717: Add metrics to latency-aware policy.
- [improvement] JAVA-1675: Remove dates from copyright headers.

Merged from 3.3.x:

- [bug] JAVA-1555: Include VIEW and CDC in WriteType.
- [bug] JAVA-1599: exportAsString improvements (sort, format, clustering order)
- [improvement] JAVA-1587: Deterministic ordering of columns used in Mapper#saveQuery
- [improvement] JAVA-1500: Add a metric to report number of in-flight requests.
- [bug] JAVA-1438: QueryBuilder check for empty orderings.
- [improvement] JAVA-1490: Allow zero delay for speculative executions.
- [documentation] JAVA-1607: Add FAQ entry for netty-transport-native-epoll.
- [bug] JAVA-1630: Fix Metadata.addIfAbsent.
- [improvement] JAVA-1619: Update QueryBuilder methods to support Iterable input.
- [improvement] JAVA-1527: Expose host_id and schema_version on Host metadata.
- [new feature] JAVA-1377: Add support for TWCS in SchemaBuilder.
- [improvement] JAVA-1631: Publish a sources jar for driver-core-tests.
- [improvement] JAVA-1632: Add a withIpPrefix(String) method to CCMBridge.Builder.
- [bug] JAVA-1639: VersionNumber does not fullfill equals/hashcode contract.
- [bug] JAVA-1613: Fix broken shaded Netty detection in NettyUtil.
- [bug] JAVA-1666: Fix keyspace export when a UDT has case-sensitive field names.
- [improvement] JAVA-1196: Include hash of result set metadata in prepared statement id.
- [improvement] JAVA-1670: Support user-provided JMX ports for CCMBridge.
- [improvement] JAVA-1661: Avoid String.toLowerCase if possible in Metadata.
- [improvement] JAVA-1659: Expose low-level flusher tuning options.
- [improvement] JAVA-1660: Support netty-transport-native-epoll in OSGi container.


### 3.3.2

- [bug] JAVA-1666: Fix keyspace export when a UDT has case-sensitive field names.
- [improvement] JAVA-1196: Include hash of result set metadata in prepared statement id.
- [improvement] JAVA-1670: Support user-provided JMX ports for CCMBridge.
- [improvement] JAVA-1661: Avoid String.toLowerCase if possible in Metadata.
- [improvement] JAVA-1659: Expose low-level flusher tuning options.
- [improvement] JAVA-1660: Support netty-transport-native-epoll in OSGi container.


### 3.3.1

- [bug] JAVA-1555: Include VIEW and CDC in WriteType.
- [bug] JAVA-1599: exportAsString improvements (sort, format, clustering order)
- [improvement] JAVA-1587: Deterministic ordering of columns used in Mapper#saveQuery
- [improvement] JAVA-1500: Add a metric to report number of in-flight requests.
- [bug] JAVA-1438: QueryBuilder check for empty orderings.
- [improvement] JAVA-1490: Allow zero delay for speculative executions.
- [documentation] JAVA-1607: Add FAQ entry for netty-transport-native-epoll.
- [bug] JAVA-1630: Fix Metadata.addIfAbsent.
- [improvement] JAVA-1619: Update QueryBuilder methods to support Iterable input.
- [improvement] JAVA-1527: Expose host_id and schema_version on Host metadata.
- [new feature] JAVA-1377: Add support for TWCS in SchemaBuilder.
- [improvement] JAVA-1631: Publish a sources jar for driver-core-tests.
- [improvement] JAVA-1632: Add a withIpPrefix(String) method to CCMBridge.Builder.
- [bug] JAVA-1639: VersionNumber does not fullfill equals/hashcode contract.
- [bug] JAVA-1613: Fix broken shaded Netty detection in NettyUtil.


### 3.3.0

- [bug] JAVA-1469: Update LoggingRetryPolicy to deal with SLF4J-353.
- [improvement] JAVA-1203: Upgrade Metrics to allow usage in OSGi.
- [bug] JAVA-1407: KeyspaceMetadata exportAsString should export user types in topological sort order.
- [bug] JAVA-1455: Mapper support using unset for null values.
- [bug] JAVA-1464: Allow custom codecs with non public constructors in @Param.
- [bug] JAVA-1470: Querying multiple pages overrides WrappedStatement.
- [improvement] JAVA-1428: Upgrade logback and jackson dependencies.
- [documentation] JAVA-1463: Revisit speculative execution docs.
- [documentation] JAVA-1466: Revisit timestamp docs.
- [documentation] JAVA-1445: Clarify how nodes are penalized in LatencyAwarePolicy docs.
- [improvement] JAVA-1446: Support 'DEFAULT UNSET' in Query Builder JSON Insert.
- [improvement] JAVA-1443: Add groupBy method to Select statement.
- [improvement] JAVA-1458: Check thread in mapper sync methods.
- [improvement] JAVA-1488: Upgrade Netty to 4.0.47.Final.
- [improvement] JAVA-1460: Add speculative execution number to ExecutionInfo
- [improvement] JAVA-1431: Improve error handling during pool initialization.


### 3.2.0

- [new feature] JAVA-1347: Add support for duration type.
- [new feature] JAVA-1248: Implement "beta" flag for native protocol v5.
- [new feature] JAVA-1362: Send query options flags as [int] for Protocol V5+.
- [new feature] JAVA-1364: Enable creation of SSLHandler with remote address information.
- [improvement] JAVA-1367: Make protocol negotiation more resilient.
- [bug] JAVA-1397: Handle duration as native datatype in protocol v5+.
- [improvement] JAVA-1308: CodecRegistry performance improvements.
- [improvement] JAVA-1287: Add CDC to TableOptionsMetadata and Schema Builder.
- [improvement] JAVA-1392: Reduce lock contention in RPTokenFactory.
- [improvement] JAVA-1328: Provide compatibility with Guava 20.
- [improvement] JAVA-1247: Disable idempotence warnings.
- [improvement] JAVA-1286: Support setting and retrieving udt fields in QueryBuilder.
- [bug] JAVA-1415: Correctly report if a UDT column is frozen.
- [bug] JAVA-1418: Make Guava version detection more reliable.
- [new feature] JAVA-1174: Add ifNotExists option to mapper.
- [improvement] JAVA-1414: Optimize Metadata.escapeId and Metadata.handleId.
- [improvement] JAVA-1310: Make mapper's ignored properties configurable.
- [improvement] JAVA-1316: Add strategy for resolving properties into CQL names.
- [bug] JAVA-1424: Handle new WRITE_FAILURE and READ_FAILURE format in v5 protocol.

Merged from 3.1.x branch:

- [bug] JAVA-1371: Reintroduce connection pool timeout.
- [bug] JAVA-1313: Copy SerialConsistencyLevel to PreparedStatement.
- [documentation] JAVA-1334: Clarify documentation of method `addContactPoints`.
- [improvement] JAVA-1357: Document that getReplicas only returns replicas of the last token in range.
- [bug] JAVA-1404: Fix min token handling in TokenRange.contains.
- [bug] JAVA-1429: Prevent heartbeats until connection is fully initialized.


### 3.1.4

Merged from 3.0.x branch:

- [bug] JAVA-1371: Reintroduce connection pool timeout.
- [bug] JAVA-1313: Copy SerialConsistencyLevel to PreparedStatement.
- [documentation] JAVA-1334: Clarify documentation of method `addContactPoints`.
- [improvement] JAVA-1357: Document that getReplicas only returns replicas of the last token in range.


### 3.1.3

Merged from 3.0.x branch:

- [bug] JAVA-1330: Add un/register for SchemaChangeListener in DelegatingCluster
- [bug] JAVA-1351: Include Custom Payload in Request.copy.
- [bug] JAVA-1346: Reset heartbeat only on client reads (not writes).
- [improvement] JAVA-866: Support tuple notation in QueryBuilder.eq/in.


### 3.1.2

- [bug] JAVA-1321: Wrong OSGi dependency version for Guava.

Merged from 3.0.x branch:

- [bug] JAVA-1312: QueryBuilder modifies selected columns when manually selected.
- [improvement] JAVA-1303: Add missing BoundStatement.setRoutingKey(ByteBuffer...)
- [improvement] JAVA-262: Make internal executors customizable


### 3.1.1

- [bug] JAVA-1284: ClockFactory should check system property before attempting to load Native class.
- [bug] JAVA-1255: Allow nested UDTs to be used in Mapper.
- [bug] JAVA-1279: Mapper should exclude Groovy's "metaClass" property when looking for mapped properties

Merged from 3.0.x branch:

- [improvement] JAVA-1246: Driver swallows the real exception in a few cases
- [improvement] JAVA-1261: Throw error when attempting to page in I/O thread.
- [bug] JAVA-1258: Regression: Mapper cannot map a materialized view after JAVA-1126.
- [bug] JAVA-1101: Batch and BatchStatement should consider inner statements to determine query idempotence
- [improvement] JAVA-1262: Use ParseUtils for quoting & unquoting.
- [improvement] JAVA-1275: Use Netty's default thread factory
- [bug] JAVA-1285: QueryBuilder routing key auto-discovery should handle case-sensitive column names.
- [bug] JAVA-1283: Don't cache failed query preparations in the mapper.
- [improvement] JAVA-1277: Expose AbstractSession.checkNotInEventLoop.
- [bug] JAVA-1272: BuiltStatement not able to print its query string if it contains mapped UDTs.
- [bug] JAVA-1292: 'Adjusted frame length' error breaks driver's ability to read data.
- [improvement] JAVA-1293: Make DecoderForStreamIdSize.MAX_FRAME_LENGTH configurable.
- [improvement] JAVA-1053: Add a metric for authentication errors
- [improvement] JAVA-1263: Eliminate unnecessary memory copies in FrameCompressor implementations.
- [improvement] JAVA-893: Make connection pool non-blocking


### 3.1.0

- [new feature] JAVA-1153: Add PER PARTITION LIMIT to Select QueryBuilder.
- [improvement] JAVA-743: Add JSON support to QueryBuilder.
- [improvement] JAVA-1233: Update HdrHistogram to 2.1.9.
- [improvement] JAVA-1233: Update Snappy to 1.1.2.6.
- [bug] JAVA-1161: Preserve full time zone info in ZonedDateTimeCodec and DateTimeCodec.
- [new feature] JAVA-1157: Allow asynchronous paging of Mapper Result.
- [improvement] JAVA-1212: Don't retry non-idempotent statements by default.
- [improvement] JAVA-1192: Make EventDebouncer settings updatable at runtime.
- [new feature] JAVA-541: Add polymorphism support to object mapper.
- [new feature] JAVA-636: Allow @Column annotations on getters/setters as well as fields.
- [new feature] JAVA-984: Allow non-void setters in object mapping.
- [new feature] JAVA-1055: Add ErrorAware load balancing policy.

Merged from 3.0.x branch:

- [bug] JAVA-1179: Request objects should be copied when executed.
- [improvement] JAVA-1182: Throw error when synchronous call made on I/O thread.
- [bug] JAVA-1184: Unwrap StatementWrappers when extracting column definitions.
- [bug] JAVA-1132: Executing bound statement with no variables results in exception with protocol v1.
- [improvement] JAVA-1040: SimpleStatement parameters support in QueryLogger.
- [improvement] JAVA-1151: Fail fast if HdrHistogram is not in the classpath.
- [improvement] JAVA-1154: Allow individual Statement to cancel the read timeout.
- [bug] JAVA-1074: Fix documentation around default timestamp generator.
- [improvement] JAVA-1109: Document SSLOptions changes in upgrade guide.
- [improvement] JAVA-1065: Add method to create token from partition key values.
- [improvement] JAVA-1136: Enable JDK signature check in module driver-extras.
- [improvement] JAVA-866: Support tuple notation in QueryBuilder.eq/in.
- [bug] JAVA-1140: Use same connection to check for schema agreement after a DDL query.
- [improvement] JAVA-1113: Support Cassandra 3.4 LIKE operator in QueryBuilder.
- [improvement] JAVA-1086: Support Cassandra 3.2 CAST function in QueryBuilder.
- [bug] JAVA-1095: Check protocol version for custom payload before sending the query.
- [improvement] JAVA-1133: Add OSGi headers to cassandra-driver-extras.
- [bug] JAVA-1137: Incorrect string returned by DataType.asFunctionParameterString() for collections and tuples.
- [bug] JAVA-1046: (Dynamic)CompositeTypes need to be parsed as string literal, not blob.
- [improvement] JAVA-1164: Clarify documentation on Host.listenAddress and broadcastAddress.
- [improvement] JAVA-1171: Add Host method to determine if DSE Graph is enabled.
- [improvement] JAVA-1069: Bootstrap driver-examples module.
- [documentation] JAVA-1150: Add example and FAQ entry about ByteBuffer/BLOB.
- [improvement] JAVA-1011: Expose PoolingOptions default values.
- [improvement] JAVA-630: Don't process DOWN events for nodes that have active connections.
- [improvement] JAVA-851: Improve UUIDs javadoc with regard to user-provided timestamps.
- [improvement] JAVA-979: Update javadoc for RegularStatement toString() and getQueryString() to indicate that consistency level and other parameters are not maintained in the query string.
- [bug] JAVA-1068: Unwrap StatementWrappers when hashing the paging state.
- [improvement] JAVA-1021: Improve error message when connect() is called with an invalid keyspace name.
- [improvement] JAVA-879: Mapper.map() accepts mapper-generated and user queries.
- [bug] JAVA-1100: Exception when connecting with shaded java driver in OSGI
- [bug] JAVA-1064: getTable create statement doesn't properly handle quotes in primary key.
- [bug] JAVA-1089: Set LWT made from BuiltStatements to non-idempotent.
- [improvement] JAVA-923: Position idempotent flag on object mapper queries.
- [bug] JAVA-1070: The Mapper should not prepare queries synchronously.
- [new feature] JAVA-982: Introduce new method ConsistencyLevel.isSerial().
- [bug] JAVA-764: Retry with the normal consistency level (not the serial one) when a write times out on the Paxos phase.
- [improvement] JAVA-852: Ignore peers with null entries during discovery.
- [bug] JAVA-1005: DowngradingConsistencyRetryPolicy does not work with EACH_QUORUM when 1 DC is down.
- [bug] JAVA-1002: Avoid deadlock when re-preparing a statement on other hosts.
- [bug] JAVA-1072: Ensure defunct connections are properly evicted from the pool.
- [bug] JAVA-1152: Fix NPE at ControlConnection.refreshNodeListAndTokenMap().

Merged from 2.1 branch:

- [improvement] JAVA-1038: Fetch node info by rpc_address if its broadcast_address is not in system.peers.
- [improvement] JAVA-888: Add cluster-wide percentile tracker.
- [improvement] JAVA-963: Automatically register PercentileTracker from components that use it.
- [new feature] JAVA-1019: SchemaBuilder support for CREATE/ALTER/DROP KEYSPACE.
- [bug] JAVA-727: Allow monotonic timestamp generators to drift in the future + use microsecond precision when possible.
- [improvement] JAVA-444: Add Java process information to UUIDs.makeNode() hash.


### 3.0.7

- [bug] JAVA-1371: Reintroduce connection pool timeout.
- [bug] JAVA-1313: Copy SerialConsistencyLevel to PreparedStatement.
- [documentation] JAVA-1334: Clarify documentation of method `addContactPoints`.
- [improvement] JAVA-1357: Document that getReplicas only returns replicas of the last token in range.


### 3.0.6

- [bug] JAVA-1330: Add un/register for SchemaChangeListener in DelegatingCluster
- [bug] JAVA-1351: Include Custom Payload in Request.copy.
- [bug] JAVA-1346: Reset heartbeat only on client reads (not writes).
- [improvement] JAVA-866: Support tuple notation in QueryBuilder.eq/in.


### 3.0.5

- [bug] JAVA-1312: QueryBuilder modifies selected columns when manually selected.
- [improvement] JAVA-1303: Add missing BoundStatement.setRoutingKey(ByteBuffer...)
- [improvement] JAVA-262: Make internal executors customizable
- [bug] JAVA-1320: prevent unnecessary task creation on empty pool


### 3.0.4

- [improvement] JAVA-1246: Driver swallows the real exception in a few cases
- [improvement] JAVA-1261: Throw error when attempting to page in I/O thread.
- [bug] JAVA-1258: Regression: Mapper cannot map a materialized view after JAVA-1126.
- [bug] JAVA-1101: Batch and BatchStatement should consider inner statements to determine query idempotence
- [improvement] JAVA-1262: Use ParseUtils for quoting & unquoting.
- [improvement] JAVA-1275: Use Netty's default thread factory
- [bug] JAVA-1285: QueryBuilder routing key auto-discovery should handle case-sensitive column names.
- [bug] JAVA-1283: Don't cache failed query preparations in the mapper.
- [improvement] JAVA-1277: Expose AbstractSession.checkNotInEventLoop.
- [bug] JAVA-1272: BuiltStatement not able to print its query string if it contains mapped UDTs.
- [bug] JAVA-1292: 'Adjusted frame length' error breaks driver's ability to read data.
- [improvement] JAVA-1293: Make DecoderForStreamIdSize.MAX_FRAME_LENGTH configurable.
- [improvement] JAVA-1053: Add a metric for authentication errors
- [improvement] JAVA-1263: Eliminate unnecessary memory copies in FrameCompressor implementations.
- [improvement] JAVA-893: Make connection pool non-blocking


### 3.0.3

- [improvement] JAVA-1147: Upgrade Netty to 4.0.37.
- [bug] JAVA-1213: Allow updates and inserts to BLOB column using read-only ByteBuffer.
- [bug] JAVA-1209: ProtocolOptions.getProtocolVersion() should return null instead of throwing NPE if Cluster has not
        been init'd.
- [improvement] JAVA-1204: Update documentation to indicate tcnative version requirement.
- [bug] JAVA-1186: Fix duplicated hosts in DCAwarePolicy warn message.
- [bug] JAVA-1187: Fix warning message when local CL used with RoundRobinPolicy.
- [improvement] JAVA-1175: Warn if DCAwarePolicy configuration is inconsistent.
- [bug] JAVA-1139: ConnectionException.getMessage() throws NPE if address is null.
- [bug] JAVA-1202: Handle null rpc_address when checking schema agreement.
- [improvement] JAVA-1198: Document that BoundStatement is not thread-safe.
- [improvement] JAVA-1200: Upgrade LZ4 to 1.3.0.
- [bug] JAVA-1232: Fix NPE in IdempotenceAwareRetryPolicy.isIdempotent.
- [improvement] JAVA-1227: Document "SELECT *" issue with prepared statement.
- [bug] JAVA-1160: Fix NPE in VersionNumber.getPreReleaseLabels().
- [improvement] JAVA-1126: Handle schema changes in Mapper.
- [bug] JAVA-1193: Refresh token and replica metadata synchronously when schema is altered.
- [bug] JAVA-1120: Skip schema refresh debouncer when checking for agreement as a result of schema change made by client.
- [improvement] JAVA-1242: Fix driver-core dependency in driver-stress
- [improvement] JAVA-1235: Move the query to the end of "re-preparing .." log message as a key value.


### 3.0.2

Merged from 2.1 branch:

- [bug] JAVA-1179: Request objects should be copied when executed.
- [improvement] JAVA-1182: Throw error when synchronous call made on I/O thread.
- [bug] JAVA-1184: Unwrap StatementWrappers when extracting column definitions.


### 3.0.1

- [bug] JAVA-1132: Executing bound statement with no variables results in exception with protocol v1.
- [improvement] JAVA-1040: SimpleStatement parameters support in QueryLogger.
- [improvement] JAVA-1151: Fail fast if HdrHistogram is not in the classpath.
- [improvement] JAVA-1154: Allow individual Statement to cancel the read timeout.
- [bug] JAVA-1074: Fix documentation around default timestamp generator.
- [improvement] JAVA-1109: Document SSLOptions changes in upgrade guide.
- [improvement] JAVA-1065: Add method to create token from partition key values.
- [improvement] JAVA-1136: Enable JDK signature check in module driver-extras.
- [improvement] JAVA-866: Support tuple notation in QueryBuilder.eq/in.
- [bug] JAVA-1140: Use same connection to check for schema agreement after a DDL query.
- [improvement] JAVA-1113: Support Cassandra 3.4 LIKE operator in QueryBuilder.
- [improvement] JAVA-1086: Support Cassandra 3.2 CAST function in QueryBuilder.
- [bug] JAVA-1095: Check protocol version for custom payload before sending the query.
- [improvement] JAVA-1133: Add OSGi headers to cassandra-driver-extras.
- [bug] JAVA-1137: Incorrect string returned by DataType.asFunctionParameterString() for collections and tuples.
- [bug] JAVA-1046: (Dynamic)CompositeTypes need to be parsed as string literal, not blob.
- [improvement] JAVA-1164: Clarify documentation on Host.listenAddress and broadcastAddress.
- [improvement] JAVA-1171: Add Host method to determine if DSE Graph is enabled.
- [improvement] JAVA-1069: Bootstrap driver-examples module.
- [documentation] JAVA-1150: Add example and FAQ entry about ByteBuffer/BLOB.

Merged from 2.1 branch:

- [improvement] JAVA-1011: Expose PoolingOptions default values.
- [improvement] JAVA-630: Don't process DOWN events for nodes that have active connections.
- [improvement] JAVA-851: Improve UUIDs javadoc with regard to user-provided timestamps.
- [improvement] JAVA-979: Update javadoc for RegularStatement toString() and getQueryString() to indicate that consistency level and other parameters are not maintained in the query string.
- [bug] JAVA-1068: Unwrap StatementWrappers when hashing the paging state.
- [improvement] JAVA-1021: Improve error message when connect() is called with an invalid keyspace name.
- [improvement] JAVA-879: Mapper.map() accepts mapper-generated and user queries.
- [bug] JAVA-1100: Exception when connecting with shaded java driver in OSGI
- [bug] JAVA-1064: getTable create statement doesn't properly handle quotes in primary key.
- [bug] JAVA-1089: Set LWT made from BuiltStatements to non-idempotent.
- [improvement] JAVA-923: Position idempotent flag on object mapper queries.
- [bug] JAVA-1070: The Mapper should not prepare queries synchronously.
- [new feature] JAVA-982: Introduce new method ConsistencyLevel.isSerial().
- [bug] JAVA-764: Retry with the normal consistency level (not the serial one) when a write times out on the Paxos phase.
- [improvement] JAVA-852: Ignore peers with null entries during discovery.
- [bug] JAVA-1005: DowngradingConsistencyRetryPolicy does not work with EACH_QUORUM when 1 DC is down.
- [bug] JAVA-1002: Avoid deadlock when re-preparing a statement on other hosts.
- [bug] JAVA-1072: Ensure defunct connections are properly evicted from the pool.
- [bug] JAVA-1152: Fix NPE at ControlConnection.refreshNodeListAndTokenMap().


### 3.0.0

- [bug] JAVA-1034: fix metadata parser for collections of custom types.
- [improvement] JAVA-1035: Expose host broadcast_address and listen_address if available.
- [new feature] JAVA-1037: Allow named parameters in simple statements.
- [improvement] JAVA-1033: Allow per-statement read timeout.
- [improvement] JAVA-1042: Include DSE version and workload in Host data.

Merged from 2.1 branch:

- [improvement] JAVA-1030: Log token to replica map computation times.
- [bug] JAVA-1039: Minor bugs in Event Debouncer.


### 3.0.0-rc1

- [bug] JAVA-890: fix mapper for case-sensitive UDT.


### 3.0.0-beta1

- [bug] JAVA-993: Support for "custom" types after CASSANDRA-10365.
- [bug] JAVA-999: Handle unset parameters in QueryLogger.
- [bug] JAVA-998: SchemaChangeListener not invoked for Functions or Aggregates having UDT arguments.
- [bug] JAVA-1009: use CL ONE to compute query plan when reconnecting
  control connection.
- [improvement] JAVA-1003: Change default consistency level to LOCAL_ONE (amends JAVA-926).
- [improvement] JAVA-863: Idempotence propagation in prepared statements.
- [improvement] JAVA-996: Make CodecRegistry available to ProtocolDecoder.
- [bug] JAVA-819: Driver shouldn't retry on client timeout if statement is not idempotent.
- [improvement] JAVA-1007: Make SimpleStatement and QueryBuilder "detached" again.

Merged from 2.1 branch:

- [improvement] JAVA-989: Include keyspace name when invalid replication found when generating token map.
- [improvement] JAVA-664: Reduce heap consumption for TokenMap.
- [bug] JAVA-994: Don't call on(Up|Down|Add|Remove) methods if Cluster is closed/closing.


### 3.0.0-alpha5

- [improvement] JAVA-958: Make TableOrView.Order visible.
- [improvement] JAVA-968: Update metrics to the latest version.
- [improvement] JAVA-965: Improve error handling for when a non-type 1 UUID is given to bind() on a timeuuid column.
- [improvement] JAVA-885: Pass the authenticator name from the server to the auth provider.
- [improvement] JAVA-961: Raise an exception when an older version of guava (<16.01) is found.
- [bug] JAVA-972: TypeCodec.parse() implementations should be case insensitive when checking for keyword NULL.
- [bug] JAVA-971: Make type codecs invariant.
- [bug] JAVA-986: Update documentation links to reference 3.0.
- [improvement] JAVA-841: Refactor SSLOptions API.
- [improvement] JAVA-948: Don't limit cipher suites by default.
- [improvement] JAVA-917: Document SSL configuration.
- [improvement] JAVA-936: Adapt schema metadata parsing logic to new storage format of CQL types in C* 3.0.
- [new feature] JAVA-846: Provide custom codecs library as an extra module.
- [new feature] JAVA-742: Codec Support for JSON.
- [new feature] JAVA-606: Codec support for Java 8.
- [new feature] JAVA-565: Codec support for Java arrays.
- [new feature] JAVA-605: Codec support for Java enums.
- [bug] JAVA-884: Fix UDT mapper to process fields in the correct order.

Merged from 2.1 branch:

- [bug] JAVA-854: avoid early return in Cluster.init when a node doesn't support the protocol version.
- [bug] JAVA-978: Fix quoting issue that caused Mapper.getTableMetadata() to return null.
- [improvement] JAVA-920: Downgrade "error creating pool" message to WARN.
- [bug] JAVA-954: Don't trigger reconnection before initialization complete.
- [improvement] JAVA-914: Avoid rejected tasks at shutdown.
- [improvement] JAVA-921: Add SimpleStatement.getValuesCount().
- [bug] JAVA-901: Move call to connection.release() out of cancelHandler.
- [bug] JAVA-960: Avoid race in control connection shutdown.
- [bug] JAVA-656: Fix NPE in ControlConnection.updateLocationInfo.
- [bug] JAVA-966: Count uninitialized connections in conviction policy.
- [improvement] JAVA-917: Document SSL configuration.
- [improvement] JAVA-652: Add DCAwareRoundRobinPolicy builder.
- [improvement] JAVA-808: Add generic filtering policy that can be used to exclude specific DCs.
- [bug] JAVA-988: Metadata.handleId should handle escaped double quotes.
- [bug] JAVA-983: QueryBuilder cannot handle collections containing function calls.


### 3.0.0-alpha4

- [improvement] JAVA-926: Change default consistency level to LOCAL_QUORUM.
- [bug] JAVA-942: Fix implementation of UserType.hashCode().
- [improvement] JAVA-877: Don't delay UP/ADDED notifications if protocol version = V4.
- [improvement] JAVA-938: Parse 'extensions' column in table metadata.
- [bug] JAVA-900: Fix Configuration builder to allow disabled metrics.
- [new feature] JAVA-902: Prepare API for async query trace.
- [new feature] JAVA-930: Add BoundStatement#unset.
- [bug] JAVA-946: Make table metadata options class visible.
- [bug] JAVA-939: Add crcCheckChance to TableOptionsMetadata#equals/hashCode.
- [bug] JAVA-922: Make TypeCodec return mutable collections.
- [improvement] JAVA-932: Limit visibility of codec internals.
- [improvement] JAVA-934: Warn if a custom codec collides with an existing one.
- [improvement] JAVA-940: Allow typed getters/setters to target any CQL type.
- [bug] JAVA-950: Fix Cluster.connect with a case-sensitive keyspace.
- [bug] JAVA-953: Fix MaterializedViewMetadata when base table name is case sensitive.


### 3.0.0-alpha3

- [new feature] JAVA-571: Support new system tables in C* 3.0.
- [improvement] JAVA-919: Move crc_check_chance out of compressions options.

Merged from 2.0 branch:

- [improvement] JAVA-718: Log streamid at the trace level on sending request and receiving response.
- [bug] JAVA-796: Fix SpeculativeExecutionPolicy.init() and close() are never called.
- [improvement] JAVA-710: Suppress unnecessary warning at shutdown.
- [improvement] #340: Allow DNS name with multiple A-records as contact point.
- [bug] JAVA-794: Allow tracing across multiple result pages.
- [bug] JAVA-737: DowngradingConsistencyRetryPolicy ignores write timeouts.
- [bug] JAVA-736: Forbid bind marker in QueryBuilder add/append/prepend.
- [bug] JAVA-712: Prevent QueryBuilder.quote() from applying duplicate double quotes.
- [bug] JAVA-688: Prevent QueryBuilder from trying to serialize raw string.
- [bug] JAVA-679: Support bind marker in QueryBuilder DELETE's list index.
- [improvement] JAVA-475: Improve QueryBuilder API for SELECT DISTINCT.
- [improvement] JAVA-225: Create values() function for Insert builder using List.
- [improvement] JAVA-702: Warn when ReplicationStrategy encounters invalid
  replication factors.
- [improvement] JAVA-662: Add PoolingOptions method to set both core and max
  connections.
- [improvement] JAVA-766: Do not include epoll JAR in binary distribution.
- [improvement] JAVA-726: Optimize internal copies of Request objects.
- [bug] JAVA-815: Preserve tracing across retries.
- [improvement] JAVA-709: New RetryDecision.tryNextHost().
- [bug] JAVA-733: Handle function calls and raw strings as non-idempotent in QueryBuilder.
- [improvement] JAVA-765: Provide API to retrieve values of a Parameterized SimpleStatement.
- [improvement] JAVA-827: implement UPDATE .. IF EXISTS in QueryBuilder.
- [improvement] JAVA-618: Randomize contact points list to prevent hotspots.
- [improvement] JAVA-720: Surface the coordinator used on query failure.
- [bug] JAVA-792: Handle contact points removed during init.
- [improvement] JAVA-719: Allow PlainTextAuthProvider to change its credentials at runtime.
- [new feature] JAVA-151: Make it possible to register for SchemaChange Events.
- [improvement] JAVA-861: Downgrade "Asked to rebuild table" log from ERROR to INFO level.
- [improvement] JAVA-797: Provide an option to prepare statements only on one node.
- [improvement] JAVA-658: Provide an option to not re-prepare all statements in onUp.
- [improvement] JAVA-853: Customizable creation of netty timer.
- [bug] JAVA-859: Avoid quadratic ring processing with invalid replication factors.
- [improvement] JAVA-657: Debounce control connection queries.
- [bug] JAVA-784: LoadBalancingPolicy.distance() called before init().
- [new feature] JAVA-828: Make driver-side metadata optional.
- [improvement] JAVA-544: Allow hosts to remain partially up.
- [improvement] JAVA-821, JAVA-822: Remove internal blocking calls and expose async session
  creation.
- [improvement] JAVA-725: Use parallel calls when re-preparing statement on other
  hosts.
- [bug] JAVA-629: Don't use connection timeout for unrelated internal queries.
- [bug] JAVA-892: Fix NPE in speculative executions when metrics disabled.


### 3.0.0-alpha2

- [new feature] JAVA-875, JAVA-882: Move secondary index metadata out of column definitions.

Merged from 2.2 branch:

- [bug] JAVA-847: Propagate CodecRegistry to nested UDTs.
- [improvement] JAVA-848: Ability to store a default, shareable CodecRegistry
  instance.
- [bug] JAVA-880: Treat empty ByteBuffers as empty values in TupleCodec and
  UDTCodec.


### 3.0.0-alpha1

- [new feature] JAVA-876: Support new system tables in C* 3.0.0-alpha1.

Merged from 2.2 branch:

- [improvement] JAVA-810: Rename DateWithoutTime to LocalDate.
- [bug] JAVA-816: DateCodec does not format values correctly.
- [bug] JAVA-817: TimeCodec does not format values correctly.
- [bug] JAVA-818: TypeCodec.getDataTypeFor() does not handle LocalDate instances.
- [improvement] JAVA-836: Make ResultSet#fetchMoreResult return a
  ListenableFuture<ResultSet>.
- [improvement] JAVA-843: Disable frozen checks in mapper.
- [improvement] JAVA-721: Allow user to register custom type codecs.
- [improvement] JAVA-722: Support custom type codecs in mapper.


### 2.2.0-rc3

- [bug] JAVA-847: Propagate CodecRegistry to nested UDTs.
- [improvement] JAVA-848: Ability to store a default, shareable CodecRegistry
  instance.
- [bug] JAVA-880: Treat empty ByteBuffers as empty values in TupleCodec and
  UDTCodec.


### 2.2.0-rc2

- [improvement] JAVA-810: Rename DateWithoutTime to LocalDate.
- [bug] JAVA-816: DateCodec does not format values correctly.
- [bug] JAVA-817: TimeCodec does not format values correctly.
- [bug] JAVA-818: TypeCodec.getDataTypeFor() does not handle LocalDate instances.
- [improvement] JAVA-836: Make ResultSet#fetchMoreResult return a
  ListenableFuture<ResultSet>.
- [improvement] JAVA-843: Disable frozen checks in mapper.
- [improvement] JAVA-721: Allow user to register custom type codecs.
- [improvement] JAVA-722: Support custom type codecs in mapper.

Merged from 2.1 branch:

- [bug] JAVA-834: Special case check for 'null' string in index_options column.
- [improvement] JAVA-835: Allow accessor methods with less parameters in case
  named bind markers are repeated.
- [improvement] JAVA-475: Improve QueryBuilder API for SELECT DISTINCT.
- [improvement] JAVA-715: Make NativeColumnType a top-level class.
- [improvement] JAVA-700: Expose ProtocolVersion#toInt.
- [bug] JAVA-542: Handle void return types in accessors.
- [improvement] JAVA-225: Create values() function for Insert builder using List.
- [improvement] JAVA-713: HashMap throws an OOM Exception when logging level is set to TRACE.
- [bug] JAVA-679: Support bind marker in QueryBuilder DELETE's list index.
- [improvement] JAVA-732: Expose KEYS and FULL indexing options in IndexMetadata.
- [improvement] JAVA-589: Allow @Enumerated in Accessor method parameters.
- [improvement] JAVA-554: Allow access to table metadata from Mapper.
- [improvement] JAVA-661: Provide a way to map computed fields.
- [improvement] JAVA-824: Ignore missing columns in mapper.
- [bug] JAVA-724: Preserve default timestamp for retries and speculative executions.
- [improvement] JAVA-738: Use same pool implementation for protocol v2 and v3.
- [improvement] JAVA-677: Support CONTAINS / CONTAINS KEY in QueryBuilder.
- [improvement] JAVA-477/JAVA-540: Add USING options in mapper for delete and save
  operations.
- [improvement] JAVA-473: Add mapper option to configure whether to save null fields.

Merged from 2.0 branch:

- [bug] JAVA-737: DowngradingConsistencyRetryPolicy ignores write timeouts.
- [bug] JAVA-736: Forbid bind marker in QueryBuilder add/append/prepend.
- [bug] JAVA-712: Prevent QueryBuilder.quote() from applying duplicate double quotes.
- [bug] JAVA-688: Prevent QueryBuilder from trying to serialize raw string.
- [bug] JAVA-679: Support bind marker in QueryBuilder DELETE's list index.
- [improvement] JAVA-475: Improve QueryBuilder API for SELECT DISTINCT.
- [improvement] JAVA-225: Create values() function for Insert builder using List.
- [improvement] JAVA-702: Warn when ReplicationStrategy encounters invalid
  replication factors.
- [improvement] JAVA-662: Add PoolingOptions method to set both core and max
  connections.
- [improvement] JAVA-766: Do not include epoll JAR in binary distribution.
- [improvement] JAVA-726: Optimize internal copies of Request objects.
- [bug] JAVA-815: Preserve tracing across retries.
- [improvement] JAVA-709: New RetryDecision.tryNextHost().
- [bug] JAVA-733: Handle function calls and raw strings as non-idempotent in QueryBuilder.


### 2.2.0-rc1

- [new feature] JAVA-783: Protocol V4 enum support.
- [new feature] JAVA-776: Use PK columns in protocol v4 PREPARED response.
- [new feature] JAVA-777: Distinguish NULL and UNSET values.
- [new feature] JAVA-779: Add k/v payload for 3rd party usage.
- [new feature] JAVA-780: Expose server-side warnings on ExecutionInfo.
- [new feature] JAVA-749: Expose new read/write failure exceptions.
- [new feature] JAVA-747: Expose function and aggregate metadata.
- [new feature] JAVA-778: Add new client exception for CQL function failure.
- [improvement] JAVA-700: Expose ProtocolVersion#toInt.
- [new feature] JAVA-404: Support new C* 2.2 CQL date and time types.

Merged from 2.1 branch:

- [improvement] JAVA-782: Unify "Target" enum for schema elements.


### 2.1.10.2

Merged from 2.0 branch:

- [bug] JAVA-1179: Request objects should be copied when executed.
- [improvement] JAVA-1182: Throw error when synchronous call made on I/O thread.
- [bug] JAVA-1184: Unwrap StatementWrappers when extracting column definitions.


### 2.1.10.1

- [bug] JAVA-1152: Fix NPE at ControlConnection.refreshNodeListAndTokenMap().
- [bug] JAVA-1156: Fix NPE at TableMetadata.equals().


### 2.1.10

- [bug] JAVA-988: Metadata.handleId should handle escaped double quotes.
- [bug] JAVA-983: QueryBuilder cannot handle collections containing function calls.
- [improvement] JAVA-863: Idempotence propagation in PreparedStatements.
- [bug] JAVA-937: TypeCodec static initializers not always correctly executed.
- [improvement] JAVA-989: Include keyspace name when invalid replication found when generating token map.
- [improvement] JAVA-664: Reduce heap consumption for TokenMap.
- [improvement] JAVA-1030: Log token to replica map computation times.
- [bug] JAVA-1039: Minor bugs in Event Debouncer.
- [improvement] JAVA-843: Disable frozen checks in mapper.
- [improvement] JAVA-833: Improve message when a nested type can't be serialized.
- [improvement] JAVA-1011: Expose PoolingOptions default values.
- [improvement] JAVA-630: Don't process DOWN events for nodes that have active connections.
- [improvement] JAVA-851: Improve UUIDs javadoc with regard to user-provided timestamps.
- [improvement] JAVA-979: Update javadoc for RegularStatement toString() and getQueryString() to indicate that consistency level and other parameters are not maintained in the query string.
- [improvement] JAVA-1038: Fetch node info by rpc_address if its broadcast_address is not in system.peers.
- [improvement] JAVA-974: Validate accessor parameter types against bound statement.
- [bug] JAVA-1068: Unwrap StatementWrappers when hashing the paging state.
- [bug] JAVA-831: Mapper can't load an entity where the PK is a UDT.
- [improvement] JAVA-1021: Improve error message when connect() is called with an invalid keyspace name.
- [improvement] JAVA-879: Mapper.map() accepts mapper-generated and user queries.
- [bug] JAVA-1100: Exception when connecting with shaded java driver in OSGI
- [bug] JAVA-819: Expose more errors in RetryPolicy + provide idempotent-aware wrapper.
- [improvement] JAVA-1040: SimpleStatement parameters support in QueryLogger.
- [bug] JAVA-1064: getTable create statement doesn't properly handle quotes in primary key.
- [improvement] JAVA-888: Add cluster-wide percentile tracker.
- [improvement] JAVA-963: Automatically register PercentileTracker from components that use it.
- [bug] JAVA-1089: Set LWT made from BuiltStatements to non-idempotent.
- [improvement] JAVA-923: Position idempotent flag on object mapper queries.
- [new feature] JAVA-1019: SchemaBuilder support for CREATE/ALTER/DROP KEYSPACE.
- [bug] JAVA-1070: The Mapper should not prepare queries synchronously.
- [new feature] JAVA-982: Introduce new method ConsistencyLevel.isSerial().
- [bug] JAVA-764: Retry with the normal consistency level (not the serial one) when a write times out on the Paxos phase.
- [bug] JAVA-727: Allow monotonic timestamp generators to drift in the future + use microsecond precision when possible.
- [improvement] JAVA-444: Add Java process information to UUIDs.makeNode() hash.
- [improvement] JAVA-977: Preserve original cause when BuiltStatement value can't be serialized.
- [bug] JAVA-1094: Backport TypeCodec parse and format fixes from 3.0.
- [improvement] JAVA-852: Ignore peers with null entries during discovery.
- [bug] JAVA-1132: Executing bound statement with no variables results in exception with protocol v1.
- [bug] JAVA-1005: DowngradingConsistencyRetryPolicy does not work with EACH_QUORUM when 1 DC is down.
- [bug] JAVA-1002: Avoid deadlock when re-preparing a statement on other hosts.

Merged from 2.0 branch:

- [bug] JAVA-994: Don't call on(Up|Down|Add|Remove) methods if Cluster is closed/closing.
- [improvement] JAVA-805: Document that metrics are null until Cluster is initialized.
- [bug] JAVA-1072: Ensure defunct connections are properly evicted from the pool.


### 2.1.9

- [bug] JAVA-942: Fix implementation of UserType.hashCode().
- [bug] JAVA-854: avoid early return in Cluster.init when a node doesn't support the protocol version.
- [bug] JAVA-978: Fix quoting issue that caused Mapper.getTableMetadata() to return null.

Merged from 2.0 branch:

- [bug] JAVA-950: Fix Cluster.connect with a case-sensitive keyspace.
- [improvement] JAVA-920: Downgrade "error creating pool" message to WARN.
- [bug] JAVA-954: Don't trigger reconnection before initialization complete.
- [improvement] JAVA-914: Avoid rejected tasks at shutdown.
- [improvement] JAVA-921: Add SimpleStatement.getValuesCount().
- [bug] JAVA-901: Move call to connection.release() out of cancelHandler.
- [bug] JAVA-960: Avoid race in control connection shutdown.
- [bug] JAVA-656: Fix NPE in ControlConnection.updateLocationInfo.
- [bug] JAVA-966: Count uninitialized connections in conviction policy.
- [improvement] JAVA-917: Document SSL configuration.
- [improvement] JAVA-652: Add DCAwareRoundRobinPolicy builder.
- [improvement] JAVA-808: Add generic filtering policy that can be used to exclude specific DCs.


### 2.1.8

Merged from 2.0 branch:

- [improvement] JAVA-718: Log streamid at the trace level on sending request and receiving response.

- [bug] JAVA-796: Fix SpeculativeExecutionPolicy.init() and close() are never called.
- [improvement] JAVA-710: Suppress unnecessary warning at shutdown.
- [improvement] #340: Allow DNS name with multiple A-records as contact point.
- [bug] JAVA-794: Allow tracing across multiple result pages.
- [bug] JAVA-737: DowngradingConsistencyRetryPolicy ignores write timeouts.
- [bug] JAVA-736: Forbid bind marker in QueryBuilder add/append/prepend.
- [bug] JAVA-712: Prevent QueryBuilder.quote() from applying duplicate double quotes.
- [bug] JAVA-688: Prevent QueryBuilder from trying to serialize raw string.
- [bug] JAVA-679: Support bind marker in QueryBuilder DELETE's list index.
- [improvement] JAVA-475: Improve QueryBuilder API for SELECT DISTINCT.
- [improvement] JAVA-225: Create values() function for Insert builder using List.
- [improvement] JAVA-702: Warn when ReplicationStrategy encounters invalid
  replication factors.
- [improvement] JAVA-662: Add PoolingOptions method to set both core and max
  connections.
- [improvement] JAVA-766: Do not include epoll JAR in binary distribution.
- [improvement] JAVA-726: Optimize internal copies of Request objects.
- [bug] JAVA-815: Preserve tracing across retries.
- [improvement] JAVA-709: New RetryDecision.tryNextHost().
- [bug] JAVA-733: Handle function calls and raw strings as non-idempotent in QueryBuilder.
- [improvement] JAVA-765: Provide API to retrieve values of a Parameterized SimpleStatement.
- [improvement] JAVA-827: implement UPDATE .. IF EXISTS in QueryBuilder.
- [improvement] JAVA-618: Randomize contact points list to prevent hotspots.
- [improvement] JAVA-720: Surface the coordinator used on query failure.
- [bug] JAVA-792: Handle contact points removed during init.
- [improvement] JAVA-719: Allow PlainTextAuthProvider to change its credentials at runtime.
- [new feature] JAVA-151: Make it possible to register for SchemaChange Events.
- [improvement] JAVA-861: Downgrade "Asked to rebuild table" log from ERROR to INFO level.
- [improvement] JAVA-797: Provide an option to prepare statements only on one node.
- [improvement] JAVA-658: Provide an option to not re-prepare all statements in onUp.
- [improvement] JAVA-853: Customizable creation of netty timer.
- [bug] JAVA-859: Avoid quadratic ring processing with invalid replication factors.
- [improvement] JAVA-657: Debounce control connection queries.
- [bug] JAVA-784: LoadBalancingPolicy.distance() called before init().
- [new feature] JAVA-828: Make driver-side metadata optional.
- [improvement] JAVA-544: Allow hosts to remain partially up.
- [improvement] JAVA-821, JAVA-822: Remove internal blocking calls and expose async session
  creation.
- [improvement] JAVA-725: Use parallel calls when re-preparing statement on other
  hosts.
- [bug] JAVA-629: Don't use connection timeout for unrelated internal queries.
- [bug] JAVA-892: Fix NPE in speculative executions when metrics disabled.


### 2.1.7.1

- [bug] JAVA-834: Special case check for 'null' string in index_options column.
- [improvement] JAVA-835: Allow accessor methods with less parameters in case
  named bind markers are repeated.


### 2.1.7

- [improvement] JAVA-475: Improve QueryBuilder API for SELECT DISTINCT.
- [improvement] JAVA-715: Make NativeColumnType a top-level class.
- [improvement] JAVA-782: Unify "Target" enum for schema elements.
- [improvement] JAVA-700: Expose ProtocolVersion#toInt.
- [bug] JAVA-542: Handle void return types in accessors.
- [improvement] JAVA-225: Create values() function for Insert builder using List.
- [improvement] JAVA-713: HashMap throws an OOM Exception when logging level is set to TRACE.
- [bug] JAVA-679: Support bind marker in QueryBuilder DELETE's list index.
- [improvement] JAVA-732: Expose KEYS and FULL indexing options in IndexMetadata.
- [improvement] JAVA-589: Allow @Enumerated in Accessor method parameters.
- [improvement] JAVA-554: Allow access to table metadata from Mapper.
- [improvement] JAVA-661: Provide a way to map computed fields.
- [improvement] JAVA-824: Ignore missing columns in mapper.
- [bug] JAVA-724: Preserve default timestamp for retries and speculative executions.
- [improvement] JAVA-738: Use same pool implementation for protocol v2 and v3.
- [improvement] JAVA-677: Support CONTAINS / CONTAINS KEY in QueryBuilder.
- [improvement] JAVA-477/JAVA-540: Add USING options in mapper for delete and save
  operations.
- [improvement] JAVA-473: Add mapper option to configure whether to save null fields.

Merged from 2.0 branch:

- [bug] JAVA-737: DowngradingConsistencyRetryPolicy ignores write timeouts.
- [bug] JAVA-736: Forbid bind marker in QueryBuilder add/append/prepend.
- [bug] JAVA-712: Prevent QueryBuilder.quote() from applying duplicate double quotes.
- [bug] JAVA-688: Prevent QueryBuilder from trying to serialize raw string.
- [bug] JAVA-679: Support bind marker in QueryBuilder DELETE's list index.
- [improvement] JAVA-475: Improve QueryBuilder API for SELECT DISTINCT.
- [improvement] JAVA-225: Create values() function for Insert builder using List.
- [improvement] JAVA-702: Warn when ReplicationStrategy encounters invalid
  replication factors.
- [improvement] JAVA-662: Add PoolingOptions method to set both core and max
  connections.
- [improvement] JAVA-766: Do not include epoll JAR in binary distribution.
- [improvement] JAVA-726: Optimize internal copies of Request objects.
- [bug] JAVA-815: Preserve tracing across retries.
- [improvement] JAVA-709: New RetryDecision.tryNextHost().
- [bug] JAVA-733: Handle function calls and raw strings as non-idempotent in QueryBuilder.


### 2.1.6

Merged from 2.0 branch:

- [new feature] JAVA-584: Add getObject to BoundStatement and Row.
- [improvement] JAVA-419: Improve connection pool resizing algorithm.
- [bug] JAVA-599: Fix race condition between pool expansion and shutdown.
- [improvement] JAVA-622: Upgrade Netty to 4.0.27.
- [improvement] JAVA-562: Coalesce frames before flushing them to the connection.
- [improvement] JAVA-583: Rename threads to indicate that they are for the driver.
- [new feature] JAVA-550: Expose paging state.
- [new feature] JAVA-646: Slow Query Logger.
- [improvement] JAVA-698: Exclude some errors from measurements in LatencyAwarePolicy.
- [bug] JAVA-641: Fix issue when executing a PreparedStatement from another cluster.
- [improvement] JAVA-534: Log keyspace xxx does not exist at WARN level.
- [improvement] JAVA-619: Allow Cluster subclasses to delegate to another instance.
- [new feature] JAVA-669: Expose an API to check for schema agreement after a
  schema-altering statement.
- [improvement] JAVA-692: Make connection and pool creation fully async.
- [improvement] JAVA-505: Optimize connection use after reconnection.
- [improvement] JAVA-617: Remove "suspected" mechanism.
- [improvement] reverts JAVA-425: Don't mark connection defunct on client timeout.
- [new feature] JAVA-561: Speculative query executions.
- [bug] JAVA-666: Release connection before completing the ResultSetFuture.
- [new feature BETA] JAVA-723: Percentile-based variant of query logger and speculative
  executions.
- [bug] JAVA-734: Fix buffer leaks when compression is enabled.
- [improvement] JAVA-756: Use Netty's pooled ByteBufAllocator by default.
- [improvement] JAVA-759: Expose "unsafe" paging state API.
- [bug] JAVA-768: Prevent race during pool initialization.


### 2.1.5

- [bug] JAVA-575: Authorize Null parameter in Accessor method.
- [improvement] JAVA-570: Support C* 2.1.3's nested collections.
- [bug] JAVA-612: Fix checks on mapped collection types.
- [bug] JAVA-672: Fix QueryBuilder.putAll() when the collection contains UDTs.

Merged from 2.0 branch:

- [new feature] JAVA-518: Add AddressTranslater for EC2 multi-region deployment.
- [improvement] JAVA-533: Add connection heartbeat.
- [improvement] JAVA-568: Reduce level of logs on missing rpc_address.
- [improvement] JAVA-312, JAVA-681: Expose node token and range information.
- [bug] JAVA-595: Fix cluster name mismatch check at startup.
- [bug] JAVA-620: Fix guava dependency when using OSGI.
- [bug] JAVA-678: Fix handling of DROP events when ks name is case-sensitive.
- [improvement] JAVA-631: Use List<?> instead of List<Object> in QueryBuilder API.
- [improvement] JAVA-654: Exclude Netty POM from META-INF in shaded JAR.
- [bug] JAVA-655: Quote single quotes contained in table comments in asCQLQuery method.
- [bug] JAVA-684: Empty TokenRange returned in a one token cluster.
- [improvement] JAVA-687: Expose TokenRange#contains.
- [bug] JAVA-614: Prevent race between cancellation and query completion.
- [bug] JAVA-632: Prevent cancel and timeout from cancelling unrelated ResponseHandler if
  streamId was already released and reused.
- [bug] JAVA-642: Fix issue when newly opened pool fails before we could mark the node UP.
- [bug] JAVA-613: Fix unwanted LBP notifications when a contact host is down.
- [bug] JAVA-651: Fix edge cases where a connection was released twice.
- [bug] JAVA-653: Fix edge cases in query cancellation.


### 2.1.4

Merged from 2.0 branch:

- [improvement] JAVA-538: Shade Netty dependency.
- [improvement] JAVA-543: Target schema refreshes more precisely.
- [bug] JAVA-546: Don't check rpc_address for control host.
- [improvement] JAVA-409: Improve message of NoHostAvailableException.
- [bug] JAVA-556: Rework connection reaper to avoid deadlock.
- [bug] JAVA-557: Avoid deadlock when multiple connections to the same host get write
  errors.
- [improvement] JAVA-504: Make shuffle=true the default for TokenAwarePolicy.
- [bug] JAVA-577: Fix bug when SUSPECT reconnection succeeds, but one of the pooled
  connections fails while bringing the node back up.
- [bug] JAVA-419: JAVA-587: Prevent faulty control connection from ignoring reconnecting hosts.
- temporarily revert "Add idle timeout to the connection pool".
- [bug] JAVA-593: Ensure updateCreatedPools does not add pools for suspected hosts.
- [bug] JAVA-594: Ensure state change notifications for a given host are handled serially.
- [bug] JAVA-597: Ensure control connection reconnects when control host is removed.


### 2.1.3

- [bug] JAVA-510: Ignore static fields in mapper.
- [bug] JAVA-509: Fix UDT parsing at init when using the default protocol version.
- [bug] JAVA-495: Fix toString, equals and hashCode on accessor proxies.
- [bug] JAVA-528: Allow empty name on Column and Field annotations.

Merged from 2.0 branch:

- [bug] JAVA-497: Ensure control connection does not trigger concurrent reconnects.
- [improvement] JAVA-472: Keep trying to reconnect on authentication errors.
- [improvement] JAVA-463: Expose close method on load balancing policy.
- [improvement] JAVA-459: Allow load balancing policy to trigger refresh for a single host.
- [bug] JAVA-493: Expose an API to cancel reconnection attempts.
- [bug] JAVA-503: Fix NPE when a connection fails during pool construction.
- [improvement] JAVA-423: Log datacenter name in DCAware policy's init when it is explicitly provided.
- [improvement] JAVA-504: Shuffle the replicas in TokenAwarePolicy.newQueryPlan.
- [improvement] JAVA-507: Make schema agreement wait tuneable.
- [improvement] JAVA-494: Document how to inject the driver metrics into another registry.
- [improvement] JAVA-419: Add idle timeout to the connection pool.
- [bug] JAVA-516: LatencyAwarePolicy does not shutdown executor on invocation of close.
- [improvement] JAVA-451: Throw an exception when DCAwareRoundRobinPolicy is built with
  an explicit but null or empty local datacenter.
- [bug] JAVA-511: Fix check for local contact points in DCAware policy's init.
- [improvement] JAVA-457: Make timeout on saturated pool customizable.
- [improvement] JAVA-521: Downgrade Guava to 14.0.1.
- [bug] JAVA-526: Fix token awareness for case-sensitive keyspaces and tables.
- [bug] JAVA-515: Check maximum number of values passed to SimpleStatement.
- [improvement] JAVA-532: Expose the driver version through the API.
- [improvement] JAVA-522: Optimize session initialization when some hosts are not
  responsive.


### 2.1.2

- [improvement] JAVA-361, JAVA-364, JAVA-467: Support for native protocol v3.
- [bug] JAVA-454: Fix UDT fields of type inet in QueryBuilder.
- [bug] JAVA-455: Exclude transient fields from Frozen checks.
- [bug] JAVA-453: Fix handling of null collections in mapper.
- [improvement] JAVA-452: Make implicit column names case-insensitive in mapper.
- [bug] JAVA-433: Fix named bind markers in QueryBuilder.
- [bug] JAVA-458: Fix handling of BigInteger in object mapper.
- [bug] JAVA-465: Ignore synthetic fields in mapper.
- [improvement] JAVA-451: Throw an exception when DCAwareRoundRobinPolicy is built with
  an explicit but null or empty local datacenter.
- [improvement] JAVA-469: Add backwards-compatible DataType.serialize methods.
- [bug] JAVA-487: Handle null enum fields in object mapper.
- [bug] JAVA-499: Handle null UDT fields in object mapper.

Merged from 2.0 branch:

- [bug] JAVA-449: Handle null pool in PooledConnection.release.
- [improvement] JAVA-425: Defunct connection on request timeout.
- [improvement] JAVA-426: Try next host when we get a SERVER_ERROR.
- [bug] JAVA-449, JAVA-460, JAVA-471: Handle race between query timeout and completion.
- [bug] JAVA-496: Fix DCAwareRoundRobinPolicy datacenter auto-discovery.


### 2.1.1

- [new] JAVA-441: Support for new "frozen" keyword.

Merged from 2.0 branch:

- [bug] JAVA-397: Check cluster name when connecting to a new node.
- [bug] JAVA-326: Add missing CAS delete support in QueryBuilder.
- [bug] JAVA-363: Add collection and data length checks during serialization.
- [improvement] JAVA-329: Surface number of retries in metrics.
- [bug] JAVA-428: Do not use a host when no rpc_address found for it.
- [improvement] JAVA-358: Add ResultSet.wasApplied() for conditional queries.
- [bug] JAVA-349: Fix negative HostConnectionPool open count.
- [improvement] JAVA-436: Log more connection details at trace and debug levels.
- [bug] JAVA-445: Fix cluster shutdown.


### 2.1.0

- [bug] JAVA-408: ClusteringColumn annotation not working with specified ordering.
- [improvement] JAVA-410: Fail BoundStatement if null values are not set explicitly.
- [bug] JAVA-416: Handle UDT and tuples in BuiltStatement.toString.

Merged from 2.0 branch:

- [bug] JAVA-407: Release connections on ResultSetFuture#cancel.
- [bug] JAVA-393: Fix handling of SimpleStatement with values in query builder
  batches.
- [bug] JAVA-417: Ensure pool is properly closed in onDown.
- [bug] JAVA-415: Fix tokenMap initialization at startup.
- [bug] JAVA-418: Avoid deadlock on close.


### 2.1.0-rc1

Merged from 2.0 branch:

- [bug] JAVA-394: Ensure defunct connections are completely closed.
- [bug] JAVA-342, JAVA-390: Fix memory and resource leak on closed Sessions.


### 2.1.0-beta1

- [new] Support for User Defined Types and tuples
- [new] Simple object mapper

Merged from 2.0 branch: everything up to 2.0.3 (included), and the following.

- [improvement] JAVA-204: Better handling of dead connections.
- [bug] JAVA-373: Fix potential NPE in ControlConnection.
- [bug] JAVA-291: Throws NPE when passed null for a contact point.
- [bug] JAVA-315: Avoid LoadBalancingPolicy onDown+onUp at startup.
- [bug] JAVA-343: Avoid classloader leak in Tomcat.
- [bug] JAVA-387: Avoid deadlock in onAdd/onUp.
- [bug] JAVA-377, JAVA-391: Make metadata parsing more lenient.


### 2.0.12.2

- [bug] JAVA-1179: Request objects should be copied when executed.
- [improvement] JAVA-1182: Throw error when synchronous call made on I/O thread.
- [bug] JAVA-1184: Unwrap StatementWrappers when extracting column definitions.


### 2.0.12.1

- [bug] JAVA-994: Don't call on(Up|Down|Add|Remove) methods if Cluster is closed/closing.
- [improvement] JAVA-805: Document that metrics are null until Cluster is initialized.
- [bug] JAVA-1072: Ensure defunct connections are properly evicted from the pool.


### 2.0.12

- [bug] JAVA-950: Fix Cluster.connect with a case-sensitive keyspace.
- [improvement] JAVA-920: Downgrade "error creating pool" message to WARN.
- [bug] JAVA-954: Don't trigger reconnection before initialization complete.
- [improvement] JAVA-914: Avoid rejected tasks at shutdown.
- [improvement] JAVA-921: Add SimpleStatement.getValuesCount().
- [bug] JAVA-901: Move call to connection.release() out of cancelHandler.
- [bug] JAVA-960: Avoid race in control connection shutdown.
- [bug] JAVA-656: Fix NPE in ControlConnection.updateLocationInfo.
- [bug] JAVA-966: Count uninitialized connections in conviction policy.
- [improvement] JAVA-917: Document SSL configuration.
- [improvement] JAVA-652: Add DCAwareRoundRobinPolicy builder.
- [improvement] JAVA-808: Add generic filtering policy that can be used to exclude specific DCs.


### 2.0.11

- [improvement] JAVA-718: Log streamid at the trace level on sending request and receiving response.
- [bug] JAVA-796: Fix SpeculativeExecutionPolicy.init() and close() are never called.
- [improvement] JAVA-710: Suppress unnecessary warning at shutdown.
- [improvement] #340: Allow DNS name with multiple A-records as contact point.
- [bug] JAVA-794: Allow tracing across multiple result pages.
- [bug] JAVA-737: DowngradingConsistencyRetryPolicy ignores write timeouts.
- [bug] JAVA-736: Forbid bind marker in QueryBuilder add/append/prepend.
- [bug] JAVA-712: Prevent QueryBuilder.quote() from applying duplicate double quotes.
- [bug] JAVA-688: Prevent QueryBuilder from trying to serialize raw string.
- [bug] JAVA-679: Support bind marker in QueryBuilder DELETE's list index.
- [improvement] JAVA-475: Improve QueryBuilder API for SELECT DISTINCT.
- [improvement] JAVA-225: Create values() function for Insert builder using List.
- [improvement] JAVA-702: Warn when ReplicationStrategy encounters invalid
  replication factors.
- [improvement] JAVA-662: Add PoolingOptions method to set both core and max
  connections.
- [improvement] JAVA-766: Do not include epoll JAR in binary distribution.
- [improvement] JAVA-726: Optimize internal copies of Request objects.
- [bug] JAVA-815: Preserve tracing across retries.
- [improvement] JAVA-709: New RetryDecision.tryNextHost().
- [bug] JAVA-733: Handle function calls and raw strings as non-idempotent in QueryBuilder.
- [improvement] JAVA-765: Provide API to retrieve values of a Parameterized SimpleStatement.
- [improvement] JAVA-827: implement UPDATE .. IF EXISTS in QueryBuilder.
- [improvement] JAVA-618: Randomize contact points list to prevent hotspots.
- [improvement] JAVA-720: Surface the coordinator used on query failure.
- [bug] JAVA-792: Handle contact points removed during init.
- [improvement] JAVA-719: Allow PlainTextAuthProvider to change its credentials at runtime.
- [new feature] JAVA-151: Make it possible to register for SchemaChange Events.
- [improvement] JAVA-861: Downgrade "Asked to rebuild table" log from ERROR to INFO level.
- [improvement] JAVA-797: Provide an option to prepare statements only on one node.
- [improvement] JAVA-658: Provide an option to not re-prepare all statements in onUp.
- [improvement] JAVA-853: Customizable creation of netty timer.
- [bug] JAVA-859: Avoid quadratic ring processing with invalid replication factors.
- [improvement] JAVA-657: Debounce control connection queries.
- [bug] JAVA-784: LoadBalancingPolicy.distance() called before init().
- [new feature] JAVA-828: Make driver-side metadata optional.
- [improvement] JAVA-544: Allow hosts to remain partially up.
- [improvement] JAVA-821, JAVA-822: Remove internal blocking calls and expose async session
  creation.
- [improvement] JAVA-725: Use parallel calls when re-preparing statement on other
  hosts.
- [bug] JAVA-629: Don't use connection timeout for unrelated internal queries.
- [bug] JAVA-892: Fix NPE in speculative executions when metrics disabled.

Merged from 2.0.10_fixes branch:

- [improvement] JAVA-756: Use Netty's pooled ByteBufAllocator by default.
- [improvement] JAVA-759: Expose "unsafe" paging state API.
- [bug] JAVA-767: Fix getObject by name.
- [bug] JAVA-768: Prevent race during pool initialization.


### 2.0.10.1

- [improvement] JAVA-756: Use Netty's pooled ByteBufAllocator by default.
- [improvement] JAVA-759: Expose "unsafe" paging state API.
- [bug] JAVA-767: Fix getObject by name.
- [bug] JAVA-768: Prevent race during pool initialization.


### 2.0.10

- [new feature] JAVA-518: Add AddressTranslater for EC2 multi-region deployment.
- [improvement] JAVA-533: Add connection heartbeat.
- [improvement] JAVA-568: Reduce level of logs on missing rpc_address.
- [improvement] JAVA-312, JAVA-681: Expose node token and range information.
- [bug] JAVA-595: Fix cluster name mismatch check at startup.
- [bug] JAVA-620: Fix guava dependency when using OSGI.
- [bug] JAVA-678: Fix handling of DROP events when ks name is case-sensitive.
- [improvement] JAVA-631: Use List<?> instead of List<Object> in QueryBuilder API.
- [improvement] JAVA-654: Exclude Netty POM from META-INF in shaded JAR.
- [bug] JAVA-655: Quote single quotes contained in table comments in asCQLQuery method.
- [bug] JAVA-684: Empty TokenRange returned in a one token cluster.
- [improvement] JAVA-687: Expose TokenRange#contains.
- [new feature] JAVA-547: Expose values of BoundStatement.
- [new feature] JAVA-584: Add getObject to BoundStatement and Row.
- [improvement] JAVA-419: Improve connection pool resizing algorithm.
- [bug] JAVA-599: Fix race condition between pool expansion and shutdown.
- [improvement] JAVA-622: Upgrade Netty to 4.0.27.
- [improvement] JAVA-562: Coalesce frames before flushing them to the connection.
- [improvement] JAVA-583: Rename threads to indicate that they are for the driver.
- [new feature] JAVA-550: Expose paging state.
- [new feature] JAVA-646: Slow Query Logger.
- [improvement] JAVA-698: Exclude some errors from measurements in LatencyAwarePolicy.
- [bug] JAVA-641: Fix issue when executing a PreparedStatement from another cluster.
- [improvement] JAVA-534: Log keyspace xxx does not exist at WARN level.
- [improvement] JAVA-619: Allow Cluster subclasses to delegate to another instance.
- [new feature] JAVA-669: Expose an API to check for schema agreement after a
  schema-altering statement.
- [improvement] JAVA-692: Make connection and pool creation fully async.
- [improvement] JAVA-505: Optimize connection use after reconnection.
- [improvement] JAVA-617: Remove "suspected" mechanism.
- [improvement] reverts JAVA-425: Don't mark connection defunct on client timeout.
- [new feature] JAVA-561: Speculative query executions.
- [bug] JAVA-666: Release connection before completing the ResultSetFuture.
- [new feature BETA] JAVA-723: Percentile-based variant of query logger and speculative
  executions.
- [bug] JAVA-734: Fix buffer leaks when compression is enabled.

Merged from 2.0.9_fixes branch:

- [bug] JAVA-614: Prevent race between cancellation and query completion.
- [bug] JAVA-632: Prevent cancel and timeout from cancelling unrelated ResponseHandler if
  streamId was already released and reused.
- [bug] JAVA-642: Fix issue when newly opened pool fails before we could mark the node UP.
- [bug] JAVA-613: Fix unwanted LBP notifications when a contact host is down.
- [bug] JAVA-651: Fix edge cases where a connection was released twice.
- [bug] JAVA-653: Fix edge cases in query cancellation.


### 2.0.9.2

- [bug] JAVA-651: Fix edge cases where a connection was released twice.
- [bug] JAVA-653: Fix edge cases in query cancellation.


### 2.0.9.1

- [bug] JAVA-614: Prevent race between cancellation and query completion.
- [bug] JAVA-632: Prevent cancel and timeout from cancelling unrelated ResponseHandler if
  streamId was already released and reused.
- [bug] JAVA-642: Fix issue when newly opened pool fails before we could mark the node UP.
- [bug] JAVA-613: Fix unwanted LBP notifications when a contact host is down.


### 2.0.9

- [improvement] JAVA-538: Shade Netty dependency.
- [improvement] JAVA-543: Target schema refreshes more precisely.
- [bug] JAVA-546: Don't check rpc_address for control host.
- [improvement] JAVA-409: Improve message of NoHostAvailableException.
- [bug] JAVA-556: Rework connection reaper to avoid deadlock.
- [bug] JAVA-557: Avoid deadlock when multiple connections to the same host get write
  errors.
- [improvement] JAVA-504: Make shuffle=true the default for TokenAwarePolicy.
- [bug] JAVA-577: Fix bug when SUSPECT reconnection succeeds, but one of the pooled
  connections fails while bringing the node back up.
- [bug] JAVA-419: JAVA-587: Prevent faulty control connection from ignoring reconnecting hosts.
- temporarily revert "Add idle timeout to the connection pool".
- [bug] JAVA-593: Ensure updateCreatedPools does not add pools for suspected hosts.
- [bug] JAVA-594: Ensure state change notifications for a given host are handled serially.
- [bug] JAVA-597: Ensure control connection reconnects when control host is removed.


### 2.0.8

- [bug] JAVA-526: Fix token awareness for case-sensitive keyspaces and tables.
- [bug] JAVA-515: Check maximum number of values passed to SimpleStatement.
- [improvement] JAVA-532: Expose the driver version through the API.
- [improvement] JAVA-522: Optimize session initialization when some hosts are not
  responsive.


### 2.0.7

- [bug] JAVA-449: Handle null pool in PooledConnection.release.
- [improvement] JAVA-425: Defunct connection on request timeout.
- [improvement] JAVA-426: Try next host when we get a SERVER_ERROR.
- [bug] JAVA-449, JAVA-460, JAVA-471: Handle race between query timeout and completion.
- [bug] JAVA-496: Fix DCAwareRoundRobinPolicy datacenter auto-discovery.
- [bug] JAVA-497: Ensure control connection does not trigger concurrent reconnects.
- [improvement] JAVA-472: Keep trying to reconnect on authentication errors.
- [improvement] JAVA-463: Expose close method on load balancing policy.
- [improvement] JAVA-459: Allow load balancing policy to trigger refresh for a single host.
- [bug] JAVA-493: Expose an API to cancel reconnection attempts.
- [bug] JAVA-503: Fix NPE when a connection fails during pool construction.
- [improvement] JAVA-423: Log datacenter name in DCAware policy's init when it is explicitly provided.
- [improvement] JAVA-504: Shuffle the replicas in TokenAwarePolicy.newQueryPlan.
- [improvement] JAVA-507: Make schema agreement wait tuneable.
- [improvement] JAVA-494: Document how to inject the driver metrics into another registry.
- [improvement] JAVA-419: Add idle timeout to the connection pool.
- [bug] JAVA-516: LatencyAwarePolicy does not shutdown executor on invocation of close.
- [improvement] JAVA-451: Throw an exception when DCAwareRoundRobinPolicy is built with
  an explicit but null or empty local datacenter.
- [bug] JAVA-511: Fix check for local contact points in DCAware policy's init.
- [improvement] JAVA-457: Make timeout on saturated pool customizable.
- [improvement] JAVA-521: Downgrade Guava to 14.0.1.


### 2.0.6

- [bug] JAVA-397: Check cluster name when connecting to a new node.
- [bug] JAVA-326: Add missing CAS delete support in QueryBuilder.
- [bug] JAVA-363: Add collection and data length checks during serialization.
- [improvement] JAVA-329: Surface number of retries in metrics.
- [bug] JAVA-428: Do not use a host when no rpc_address found for it.
- [improvement] JAVA-358: Add ResultSet.wasApplied() for conditional queries.
- [bug] JAVA-349: Fix negative HostConnectionPool open count.
- [improvement] JAVA-436: Log more connection details at trace and debug levels.
- [bug] JAVA-445: Fix cluster shutdown.
- [improvement] JAVA-439: Expose child policy in chainable load balancing policies.


### 2.0.5

- [bug] JAVA-407: Release connections on ResultSetFuture#cancel.
- [bug] JAVA-393: Fix handling of SimpleStatement with values in query builder
  batches.
- [bug] JAVA-417: Ensure pool is properly closed in onDown.
- [bug] JAVA-415: Fix tokenMap initialization at startup.
- [bug] JAVA-418: Avoid deadlock on close.


### 2.0.4

- [improvement] JAVA-204: Better handling of dead connections.
- [bug] JAVA-373: Fix potential NPE in ControlConnection.
- [bug] JAVA-291: Throws NPE when passed null for a contact point.
- [bug] JAVA-315: Avoid LoadBalancingPolicy onDown+onUp at startup.
- [bug] JAVA-343: Avoid classloader leak in Tomcat.
- [bug] JAVA-387: Avoid deadlock in onAdd/onUp.
- [bug] JAVA-377, JAVA-391: Make metadata parsing more lenient.
- [bug] JAVA-394: Ensure defunct connections are completely closed.
- [bug] JAVA-342, JAVA-390: Fix memory and resource leak on closed Sessions.


### 2.0.3

- [new] The new AbsractSession makes mocking of Session easier.
- [new] JAVA-309: Allow to trigger a refresh of connected hosts.
- [new] JAVA-265: New Session#getState method allows to grab information on
  which nodes a session is connected to.
- [new] JAVA-327: Add QueryBuilder syntax for tuples in where clauses (syntax
  introduced in Cassandra 2.0.6).
- [improvement] JAVA-359: Properly validate arguments of PoolingOptions methods.
- [bug] JAVA-368: Fix bogus rejection of BigInteger in 'execute with values'.
- [bug] JAVA-367: Signal connection failure sooner to avoid missing them.
- [bug] JAVA-337: Throw UnsupportedOperationException for protocol batch
  setSerialCL.

Merged from 1.0 branch:

- [bug] JAVA-325: Fix periodic reconnection to down hosts.


### 2.0.2

- [api] The type of the map key returned by NoHostAvailable#getErrors has changed from
  InetAddress to InetSocketAddress. Same for Initializer#getContactPoints return and
  for AuthProvider#newAuthenticator.
- [api] JAVA-296: The default load balacing policy is now DCAwareRoundRobinPolicy, and the local
  datacenter is automatically picked based on the first connected node. Furthermore,
  the TokenAwarePolicy is also used by default.
- [new] JAVA-145: New optional AddressTranslater.
- [bug] JAVA-321: Don't remove quotes on keyspace in the query builder.
- [bug] JAVA-320: Fix potential NPE while cluster undergo schema changes.
- [bug] JAVA-319: Fix thread-safety of page fetching.
- [bug] JAVA-318: Fix potential NPE using fetchMoreResults.

Merged from 1.0 branch:

- [new] JAVA-179: Expose the name of the partitioner in use in the cluster metadata.
- [new] Add new WhiteListPolicy to limit the nodes connected to a particular list.
- [improvement] JAVA-289: Do not hop DC for LOCAL_* CL in DCAwareRoundRobinPolicy.
- [bug] JAVA-313: Revert back to longs for dates in the query builder.
- [bug] JAVA-314: Don't reconnect to nodes ignored by the load balancing policy.


### 2.0.1

- [improvement] JAVA-278: Handle the static columns introduced in Cassandra 2.0.6.
- [improvement] JAVA-208: Add Cluster#newSession method to create Session without connecting
  right away.
- [bug] JAVA-279: Add missing iso8601 patterns for parsing dates.
- [bug] Properly parse BytesType as the blob type.
- [bug] JAVA-280: Potential NPE when parsing schema of pre-CQL tables of C* 1.2 nodes.

Merged from 1.0 branch:

- [bug] JAVA-275: LatencyAwarePolicy.Builder#withScale doesn't set the scale.
- [new] JAVA-114: Add methods to check if a Cluster/Session instance has been closed already.


### 2.0.0

- [api] JAVA-269: Case sensitive identifier by default in Metadata.
- [bug] JAVA-274: Fix potential NPE in Cluster#connect.

Merged from 1.0 branch:

- [bug] JAVA-263: Always return the PreparedStatement object that is cache internally.
- [bug] JAVA-261: Fix race when multiple connect are done in parallel.
- [bug] JAVA-270: Don't connect at all to nodes that are ignored by the load balancing
  policy.


### 2.0.0-rc3

- [improvement] The protocol version 1 is now supported (features only supported by the
  version 2 of the protocol throw UnsupportedFeatureException).
- [improvement] JAVA-195: Make most main objects interface to facilitate testing/mocking.
- [improvement] Adds new getStatements and clear methods to BatchStatement.
- [api] JAVA-247: Renamed shutdown to closeAsync and ShutdownFuture to CloseFuture. Clustering
  and Session also now implement Closeable.
- [bug] JAVA-232: Fix potential thread leaks when shutting down Metrics.
- [bug] JAVA-231: Fix potential NPE in HostConnectionPool.
- [bug] JAVA-244: Avoid NPE when node is in an unconfigured DC.
- [bug] JAVA-258: Don't block for scheduled reconnections on Cluster#close.

Merged from 1.0 branch:

- [new] JAVA-224: Added Session#prepareAsync calls.
- [new] JAVA-249: Added Cluster#getLoggedKeyspace.
- [improvement] Avoid preparing a statement multiple time per host with multiple sessions.
- [bug] JAVA-255: Make sure connections are returned to the right pools.
- [bug] JAVA-264: Use date string in query build to work-around CASSANDRA-6718.


### 2.0.0-rc2

- [new] JAVA-207: Add LOCAL_ONE consistency level support (requires using C* 2.0.2+).
- [bug] JAVA-219: Fix parsing of counter types.
- [bug] JAVA-218: Fix missing whitespace for IN clause in the query builder.
- [bug] JAVA-221: Fix replicas computation for token aware balancing.

Merged from 1.0 branch:

- [bug] JAVA-213: Fix regression from JAVA-201.
- [improvement] New getter to obtain a snapshot of the scores maintained by
  LatencyAwarePolicy.


### 2.0.0-rc1

- [new] JAVA-199: Mark compression dependencies optional in maven.
- [api] Renamed TableMetadata#getClusteringKey to TableMetadata#getClusteringColumns.

Merged from 1.0 branch:

- [new] JAVA-142: OSGi bundle.
- [improvement] JAVA-205: Make collections returned by Row immutable.
- [improvement] JAVA-203: Limit internal thread pool size.
- [bug] JAVA-201: Don't retain unused PreparedStatement in memory.
- [bug] Add missing clustering order info in TableMetadata
- [bug] JAVA-196: Allow bind markers for collections in the query builder.


### 2.0.0-beta2

- [api] BoundStatement#setX(String, X) methods now set all values (if there is
  more than one) having the provided name, not just the first occurence.
- [api] The Authenticator interface now has a onAuthenticationSuccess method that
  allows to handle the potential last token sent by the server.
- [new] The query builder don't serialize large values to strings anymore by
  default by making use the new ability to send values alongside the query string.
- [new] JAVA-140: The query builder has been updated for new CQL features.
- [bug] Fix exception when a conditional write timeout C* side.
- [bug] JAVA-182: Ensure connection is created when Cluster metadata are asked for.
- [bug] JAVA-187: Fix potential NPE during authentication.


### 2.0.0-beta1

- [api] The 2.0 version is an API-breaking upgrade of the driver. While most
  of the breaking changes are minor, there are too numerous to be listed here
  and you are encouraged to look at the Upgrade_guide_to_2.0 file that describe
  those changes in details.
- [new] LZ4 compression is supported for the protocol.
- [new] JAVA-39: The driver does not depend on cassandra-all anymore.
- [new] New BatchStatement class allows to execute batch other statements.
- [new] Large ResultSet are now paged (incrementally fetched) by default.
- [new] SimpleStatement support values for bind-variables, to allow
  prepare+execute behavior with one roundtrip.
- [new] Query parameters defaults (Consistency level, page size, ...) can be
  configured globally.
- [new] New Cassandra 2.0 SERIAL and LOCAL_SERIAL consistency levels are
  supported.
- [new] JAVA-116: Cluster#shutdown now waits for ongoing queries to complete by default.
- [new] Generic authentication through SASL is now exposed.
- [bug] JAVA-88: TokenAwarePolicy now takes all replica into account, instead of only the
  first one.


### 1.0.5

- [new] JAVA-142: OSGi bundle.
- [new] JAVA-207: Add support for ConsistencyLevel.LOCAL_ONE; note that this
  require Cassandra 1.2.12+.
- [improvement] JAVA-205: Make collections returned by Row immutable.
- [improvement] JAVA-203: Limit internal thread pool size.
- [improvement] New getter to obtain a snapshot of the scores maintained by
  LatencyAwarePolicy.
- [improvement] JAVA-222: Avoid synchronization when getting codec for collection
  types.
- [bug] JAVA-201, JAVA-213: Don't retain unused PreparedStatement in memory.
- [bug] Add missing clustering order info in TableMetadata
- [bug] JAVA-196: Allow bind markers for collections in the query builder.


### 1.0.4

- [api] JAVA-163: The Cluster.Builder#poolingOptions and Cluster.Builder#socketOptions
  are now deprecated. They are replaced by the new withPoolingOptions and
  withSocketOptions methods.
- [new] JAVA-129: A new LatencyAwarePolicy wrapping policy has been added, allowing to
  add latency awareness to a wrapped load balancing policy.
- [new] JAVA-161: Cluster.Builder#deferInitialization: Allow defering cluster initialization.
- [new] JAVA-117: Add truncate statement in query builder.
- [new] JAVA-106: Support empty IN in the query builder.
- [bug] JAVA-166: Fix spurious "No current pool set; this should not happen" error
  message.
- [bug] JAVA-184: Fix potential overflow in RoundRobinPolicy and correctly errors if
  a balancing policy throws.
- [bug] Don't release Stream ID for timeouted queries (unless we do get back
  the response)
- [bug] Correctly escape identifiers and use fully qualified table names when
  exporting schema as string.


### 1.0.3

- [api] The query builder now correctly throw an exception when given a value
  of a type it doesn't know about.
- [new] SocketOptions#setReadTimeout allows to set a timeout on how long we
  wait for the answer of one node. See the javadoc for more details.
- [new] New Session#prepare method that takes a Statement.
- [bug] JAVA-143: Always take per-query CL, tracing, etc. into account for QueryBuilder
  statements.
- [bug] Temporary fixup for TimestampType when talking to C* 2.0 nodes.


### 1.0.2

- [api] Host#getMonitor and all Host.HealthMonitor methods have been
  deprecated. The new Host#isUp method is now prefered to the method
  in the monitor and you should now register Host.StateListener against
  the Cluster object directly (registering against a host HealthMonitor
  was much more limited anyway).
- [new] JAVA-92: New serialize/deserialize methods in DataType to serialize/deserialize
  values to/from bytes.
- [new] JAVA-128: New getIndexOf() method in ColumnDefinitions to find the index of
  a given column name.
- [bug] JAVA-131: Fix a bug when thread could get blocked while setting the current
  keyspace.
- [bug] JAVA-136: Quote inet addresses in the query builder since CQL3 requires it.


### 1.0.1

- [api] JAVA-100: Function call handling in the query builder has been modified in a
  backward incompatible way. Function calls are not parsed from string values
  anymore as this wasn't safe. Instead the new 'fcall' method should be used.
- [api] Some typos in method names in PoolingOptions have been fixed in a
  backward incompatible way before the API get widespread.
- [bug] JAVA-123: Don't destroy composite partition key with BoundStatement and
  TokenAwarePolicy.
- [new] null values support in the query builder.
- [new] JAVA-5: SSL support (requires C* >= 1.2.1).
- [new] JAVA-113: Allow generating unlogged batch in the query builder.
- [improvement] Better error message when no host are available.
- [improvement] Improves performance of the stress example application been.


### 1.0.0

- [api] The AuthInfoProvider has be (temporarily) removed. Instead, the
  Cluster builder has a new withCredentials() method to provide a username
  and password for use with Cassandra's PasswordAuthenticator. Custom
  authenticator will be re-introduced in a future version but are not
  supported at the moment.
- [api] The isMetricsEnabled() method in Configuration has been replaced by
  getMetricsOptions(). An option to disabled JMX reporting (on by default)
  has been added.
- [bug] JAVA-91: Don't make default load balancing policy a static singleton since it
  is stateful.


### 1.0.0-RC1

- [new] JAVA-79: Null values are now supported in BoundStatement (but you will need at
  least Cassandra 1.2.3 for it to work). The API of BoundStatement has been
  slightly changed so that not binding a variable is not an error anymore,
  the variable is simply considered null by default. The isReady() method has
  been removed.
- [improvement] JAVA-75: The Cluster/Session shutdown methods now properly block until
  the shutdown is complete. A version with at timeout has been added.
- [bug] JAVA-44: Fix use of CQL3 functions in the query builder.
- [bug] JAVA-77: Fix case where multiple schema changes too quickly wouldn't work
  (only triggered when 0.0.0.0 was used for the rpc_address on the Cassandra
  nodes).
- [bug] JAVA-72: Fix IllegalStateException thrown due to a reconnection made on an I/O
  thread.
- [bug] JAVA-82: Correctly reports errors during authentication phase.


### 1.0.0-beta2

- [new] JAVA-51, JAVA-60, JAVA-58: Support blob constants, BigInteger, BigDecimal and counter batches in
  the query builder.
- [new] JAVA-61: Basic support for custom CQL3 types.
- [new] JAVA-65: Add "execution infos" for a result set (this also move the query
  trace in the new ExecutionInfos object, so users of beta1 will have to
  update).
- [bug] JAVA-62: Fix failover bug in DCAwareRoundRobinPolicy.
- [bug] JAVA-66: Fix use of bind markers for routing keys in the query builder.


### 1.0.0-beta1

- initial release<|MERGE_RESOLUTION|>--- conflicted
+++ resolved
@@ -1,11 +1,6 @@
 ## Changelog
 
-<<<<<<< HEAD
 ### 3.5.0 (in progress)
-
-- [improvement] JAVA-1735: Log driver version on first use.
-=======
-### 3.5.0 (In progress)
 
 - [improvement] JAVA-1448: TokenAwarePolicy should respect child policy ordering.
 - [bug] JAVA-1751: Include defaultTimestamp length in encodedSize for protocol version >= 3.
@@ -13,7 +8,7 @@
 - [documentation] JAVA-1760: Add metrics documentation.
 - [improvement] JAVA-1765: Update dependencies to latest patch versions.
 - [improvement] JAVA-1752: Deprecate DowngradingConsistencyRetryPolicy.
->>>>>>> f5d44d3f
+- [improvement] JAVA-1735: Log driver version on first use.
 
 
 ### 3.4.0
